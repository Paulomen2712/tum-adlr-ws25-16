import torch
from torch import nn
import torch.nn.functional as F
import numpy as np
import torch.optim as optim
from torch.distributions import MultivariateNormal
<<<<<<< HEAD
from torch.distributions.normal import Normal
=======
>>>>>>> fe2bd616

class Encoder(nn.Module):
    """ Actor State Encoder. """

    def __init__(self, state_size, latent_size, seed, fc1_units=128, fc2_units=64):
        """
            Initialize parameters and build model.

        """
        super(Encoder, self).__init__()
        self.seed = torch.manual_seed(seed)
        self.fc1 = nn.Linear(state_size, fc1_units)
        self.fc2 = nn.Linear(fc1_units, fc2_units)
        self.fc3 = nn.Linear(fc2_units, latent_size)

    def forward(self, state):
        """
            Build a network that maps state -> latent representation.
        """
        x = F.relu(self.fc1(state))
        x = F.relu(self.fc2(x))
        return self.fc3(x)

class FNN(nn.Module):
    """ Fully connected feedforward network with a hidden layer. """

    def __init__(self, input_dim, output_dim, hidden_dim=64):
        """
            Initialize parameters and build model.
        """
        super(FNN, self).__init__()
		
        self.fc1 = nn.Linear(input_dim, hidden_dim)
        self.fc2 = nn.Linear(hidden_dim, hidden_dim)
        self.fc3 = nn.Linear(hidden_dim, output_dim)

    def forward(self, obs):
        activation1 = F.relu(self.fc1(obs))
        activation2 = F.relu(self.fc2(activation1))
        output = self.fc3(activation2)

        return output
    
class ActorCritic(nn.Module):
    """ Actor Critic Model."""

    def __init__(self, obs_dim, action_dim, hidden_dim=64, lr=1e-5, gamma=0.99, std=0.5):
        """
            Initialize parameters and build model.
        """
        super(ActorCritic, self).__init__()
        
        # Actor network (outputs probabilities for possible actions)
        self.actor = FNN(obs_dim, action_dim, hidden_dim)
        self.cov_var = torch.full(size=(action_dim,), fill_value=std)
        self.cov_mat = torch.diag(self.cov_var)
        
        # Critic network (outputs value estimate)
        self.critic = FNN(obs_dim, 1, hidden_dim)

        self.register_buffer('cov_var', torch.full(size=(action_dim,), fill_value=std))
        self.register_buffer('cov_mat', torch.diag(self.cov_var))

        self.actor_optim = optim.Adam(self.actor.parameters(), lr=lr)
        self.critic_optim = optim.Adam(self.critic.parameters(), lr=lr)

        # self.actor_scheduler= optim.lr_scheduler.StepLR(self.actor_optim, step_size = 1, gamma=gamma)
        # self.critic_scheduler= optim.lr_scheduler.StepLR(self.critic_optim, step_size = 1, gamma=gamma)
        scheduler_lambda = lambda epoch: gamma ** epoch
        self.actor_scheduler= optim.lr_scheduler.LambdaLR(self.actor_optim, lr_lambda=scheduler_lambda)
        self.critic_scheduler= optim.lr_scheduler.LambdaLR(self.critic_optim, lr_lambda=scheduler_lambda)


    @torch.no_grad()
    def get_value(self, obs):
        return self.critic(obs)

    @torch.no_grad()
    def act(self, obs):
        """
            Samples an action from the actor/critic network.
        """
        mean, values = self.actor(obs), self.critic(obs)
        dist = MultivariateNormal(mean, self.cov_mat)
        action = dist.sample()
        log_prob = dist.log_prob(action)

        return action, log_prob, values.view(-1)
    
<<<<<<< HEAD
    @torch.no_grad()
    def sample_action(self, obs):
        mean = self.actor(obs)
        dist = MultivariateNormal(mean, self.cov_mat)
        return dist.sample()
=======
    # def forward(self, obs):
    #     """
    #         Build a network that maps environment observation -> action probabilities + value estimate.
    #     """
        
    #     actions = self.actor(obs)
    #     critic = self.critic(obs)
        
    #     return actions, critic

    @torch.no_grad()
    def get_value(self, obs):
        return self.critic(obs).squeeze()

    @torch.no_grad()
    def act(self, obs):
        """
            Samples an action from the actor/critic network.
        """
        mean, values = self.actor(obs), self.critic(obs)

        dist = MultivariateNormal(mean, self.cov_mat)
        action = dist.sample()
        log_prob = dist.log_prob(action)

        return action.numpy(), log_prob, values
    
    @torch.no_grad()
    def sample_action(self, obs):
        mean= self.actor(obs)
        dist = MultivariateNormal(mean, self.cov_mat)
        action = dist.sample()

        return action.numpy()
>>>>>>> fe2bd616

    def evaluate(self, obs, acts):
        """
            Estimates the values of each observation, and the log probs of
            each action given the batch observations and actions. 
        """
        mean, values = self.actor(obs), self.critic(obs)
<<<<<<< HEAD
=======

>>>>>>> fe2bd616
        dist = MultivariateNormal(mean, self.cov_mat)
        log_probs = dist.log_prob(acts)

        return values.squeeze(), log_probs
    
    def store_savestate(self, checkpoint_path):
        """
            Stores the model into the given directory.
        """
        checkpoint = {
            'actor_state_dict': self.actor.state_dict(),
            'critic_state_dict': self.critic.state_dict(),
            'actor_optimizer_state_dict': self.actor_optim.state_dict(),
            'critic_optimizer_state_dict': self.critic_optim.state_dict(),
            'actor_scheduler_state_dict': self.actor_scheduler.state_dict(),
            'critic_scheduler_state_dict': self.critic_scheduler.state_dict()
        }
        torch.save(checkpoint, checkpoint_path)
        print(f"Checkpoint saved at {checkpoint_path}")


    def restore_savestate(self, checkpoint_path):
        """
            Loads the model from the given directory.
        """
        checkpoint = torch.load(checkpoint_path)
        self.actor.load_state_dict(checkpoint['actor_state_dict'])
        self.critic.load_state_dict(checkpoint['critic_state_dict'])
        self.actor_optim.load_state_dict(checkpoint['actor_optimizer_state_dict'])
        self.critic_optim.load_state_dict(checkpoint['critic_optimizer_state_dict'])
        self.actor_scheduler.load_state_dict(checkpoint['actor_scheduler_state_dict'])
        self.critic_scheduler.load_state_dict(checkpoint['critic_scheduler_state_dict'])
        print(f"Checkpoint restored from {checkpoint_path}")<|MERGE_RESOLUTION|>--- conflicted
+++ resolved
@@ -4,10 +4,6 @@
 import numpy as np
 import torch.optim as optim
 from torch.distributions import MultivariateNormal
-<<<<<<< HEAD
-from torch.distributions.normal import Normal
-=======
->>>>>>> fe2bd616
 
 class Encoder(nn.Module):
     """ Actor State Encoder. """
@@ -62,8 +58,6 @@
         
         # Actor network (outputs probabilities for possible actions)
         self.actor = FNN(obs_dim, action_dim, hidden_dim)
-        self.cov_var = torch.full(size=(action_dim,), fill_value=std)
-        self.cov_mat = torch.diag(self.cov_var)
         
         # Critic network (outputs value estimate)
         self.critic = FNN(obs_dim, 1, hidden_dim)
@@ -82,8 +76,10 @@
 
 
     @torch.no_grad()
-    def get_value(self, obs):
-        return self.critic(obs)
+    def sample_action(self, obs):
+        mean = self.actor(obs)
+        dist = MultivariateNormal(mean, self.cov_mat)
+        return dist.sample()
 
     @torch.no_grad()
     def act(self, obs):
@@ -97,48 +93,9 @@
 
         return action, log_prob, values.view(-1)
     
-<<<<<<< HEAD
-    @torch.no_grad()
-    def sample_action(self, obs):
-        mean = self.actor(obs)
-        dist = MultivariateNormal(mean, self.cov_mat)
-        return dist.sample()
-=======
-    # def forward(self, obs):
-    #     """
-    #         Build a network that maps environment observation -> action probabilities + value estimate.
-    #     """
-        
-    #     actions = self.actor(obs)
-    #     critic = self.critic(obs)
-        
-    #     return actions, critic
-
     @torch.no_grad()
     def get_value(self, obs):
         return self.critic(obs).squeeze()
-
-    @torch.no_grad()
-    def act(self, obs):
-        """
-            Samples an action from the actor/critic network.
-        """
-        mean, values = self.actor(obs), self.critic(obs)
-
-        dist = MultivariateNormal(mean, self.cov_mat)
-        action = dist.sample()
-        log_prob = dist.log_prob(action)
-
-        return action.numpy(), log_prob, values
-    
-    @torch.no_grad()
-    def sample_action(self, obs):
-        mean= self.actor(obs)
-        dist = MultivariateNormal(mean, self.cov_mat)
-        action = dist.sample()
-
-        return action.numpy()
->>>>>>> fe2bd616
 
     def evaluate(self, obs, acts):
         """
@@ -146,10 +103,6 @@
             each action given the batch observations and actions. 
         """
         mean, values = self.actor(obs), self.critic(obs)
-<<<<<<< HEAD
-=======
-
->>>>>>> fe2bd616
         dist = MultivariateNormal(mean, self.cov_mat)
         log_probs = dist.log_prob(acts)
 
